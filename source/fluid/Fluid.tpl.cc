--- conflicted
+++ resolved
@@ -465,24 +465,6 @@
 				std::rename("vorticity.log",lfilename.str().c_str());
 			}
 		}
-<<<<<<< HEAD
-//		// dual problem
-//		dual_reinit_storage();
-//		dual_init_data_output();
-//		{
-//			// error indicators
-//			eta_reinit_storage();
-//			eta_init_data_output();
-//		}
-//		dual_do_backward_TMS(dwr_loop, false);
-//		{
-//			dual_sort_xdmf_by_time(dwr_loop);
-//			eta_sort_xdmf_by_time(dwr_loop);
-//		}
-
-//		// error estimation
-//		compute_effectivity_index();
-=======
 		// dual problem
 		dual_reinit_storage();
 		dual_init_data_output();
@@ -499,7 +481,6 @@
 
 		// error estimation
 		compute_effectivity_index();
->>>>>>> f5510947
 
 		// compute the number of primal and dual space-time dofs
 		unsigned long int n_primal_st_dofs = 0;
